
import torch

from bgflow import DataSetSampler, DataLoaderSampler


def test_dataset_sampler(ctx):
    data = torch.arange(12).reshape(4,3).to(**ctx)
    sampler = DataSetSampler(data).to(**ctx)
    idxs = sampler._idxs.copy()
    # test sampling out of range
    assert torch.allclose(sampler.sample(3), data[idxs[:3]])
    assert torch.allclose(sampler.sample(3)[0], data[idxs[3]])
    for i in range(10):
        assert sampler.sample(3).shape == (3, 3)
    # test sampling larger #samples than len(data)
    sampler._current_index = 0
    samples = sampler.sample(12)
    assert samples.shape == (12, 3)
    # check that rewinding works
    for i in range(3):
        assert torch.allclose(
            data.flatten(),
            torch.sort(samples[4*i: 4*(i+1)].flatten())[0]
        )


<<<<<<< HEAD
=======
def test_dataset_to_device_sampler(ctx):
    data = torch.arange(12).reshape(4,3)
    sampler = DataSetSampler(data).to(**ctx)
    assert sampler.sample(10).device == ctx["device"]


>>>>>>> ae1dc6a9
def test_multiple_dataset_sampler(ctx):
    data = torch.arange(12).reshape(4,3).to(**ctx)
    data2 = torch.arange(8).reshape(4,2).to(**ctx)
    sampler = DataSetSampler(data, data2).to(**ctx)
    samples = sampler.sample(3)
    assert len(samples) == 2
    assert samples[0].shape == (3, 3)
    assert samples[1].shape == (3, 2)
<<<<<<< HEAD
=======
    assert samples[0].device == ctx["device"]
>>>>>>> ae1dc6a9


def test_resizing(ctx):
    data = torch.arange(12).reshape(4, 3).to(**ctx)
    sampler = DataSetSampler(data)
    sampler.resize_(5)
    assert len(sampler) == 5
    assert sampler.sample(2).shape == (2, 3)
    sampler.resize_(3)
    assert len(sampler) == 3
    assert sampler.sample(2).shape == (2, 3)


def test_dataloader_sampler(ctx):
    loader = torch.utils.data.DataLoader(
        torch.utils.data.TensorDataset(torch.randn(10, 2, 2, **ctx)),
        batch_size=4,
    )
    sampler = DataLoaderSampler(loader, **ctx)
<<<<<<< HEAD
    assert sampler.sample(4).shape == (4, 2, 2)
=======
    samples = sampler.sample(4)
    assert samples.shape == (4, 2, 2)
    assert samples.device == ctx["device"]
>>>>>>> ae1dc6a9
<|MERGE_RESOLUTION|>--- conflicted
+++ resolved
@@ -25,15 +25,12 @@
         )
 
 
-<<<<<<< HEAD
-=======
 def test_dataset_to_device_sampler(ctx):
     data = torch.arange(12).reshape(4,3)
     sampler = DataSetSampler(data).to(**ctx)
     assert sampler.sample(10).device == ctx["device"]
 
 
->>>>>>> ae1dc6a9
 def test_multiple_dataset_sampler(ctx):
     data = torch.arange(12).reshape(4,3).to(**ctx)
     data2 = torch.arange(8).reshape(4,2).to(**ctx)
@@ -42,10 +39,7 @@
     assert len(samples) == 2
     assert samples[0].shape == (3, 3)
     assert samples[1].shape == (3, 2)
-<<<<<<< HEAD
-=======
     assert samples[0].device == ctx["device"]
->>>>>>> ae1dc6a9
 
 
 def test_resizing(ctx):
@@ -65,10 +59,6 @@
         batch_size=4,
     )
     sampler = DataLoaderSampler(loader, **ctx)
-<<<<<<< HEAD
-    assert sampler.sample(4).shape == (4, 2, 2)
-=======
     samples = sampler.sample(4)
     assert samples.shape == (4, 2, 2)
     assert samples.device == ctx["device"]
->>>>>>> ae1dc6a9
