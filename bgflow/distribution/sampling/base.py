import torch
from ...utils.types import unpack_tensor_tuple, pack_tensor_in_list

__all__ = ["Sampler"]


class Sampler(torch.nn.Module):
    """Abstract base class for samplers.

    Parameters
    ----------
    return_hook : Callable, optional
        A function to postprocess the samples. This can (for example) be used to
        only return samples at a selected thermodynamic state of a replica exchange sampler
        or to combine the batch and sample dimension.
        The function takes a list of tensors and should return a list of tensors.
        Each tensor contains a batch of samples.
    """

    def __init__(self, return_hook=lambda x: x, **kwargs):
        super().__init__(**kwargs)
        self.return_hook = return_hook
    
    def _sample_with_temperature(self, n_samples, temperature, *args, **kwargs):
        raise NotImplementedError()
        
    def _sample(self, n_samples, *args, **kwargs):
        raise NotImplementedError()
    
    def sample(self, n_samples, temperature=1.0, *args, **kwargs):
<<<<<<< HEAD
        """Create a number of samples.

        Parameters
        ----------
        n_samples : int
            The number of samples to be created.
        temperature : float, optional
            The relative temperature at which to create samples.
            Only available for sampler that implement `_sample_with_temperature`.

        Returns
        -------
        samples : Union[torch.Tensor, tuple[torch.Tensor]]
            If this sampler reflects a joint distribution of multiple tensors,
            it returns a tuple of tensors, each of which have length n_samples.
            Otherwise it returns a single tensor of length n_samples.
        """
        if temperature != 1.0:
            samples = self._sample_with_temperature(n_samples, temperature, *args, **kwargs)
        else:
            samples = self._sample(n_samples, *args, **kwargs)
        samples = pack_tensor_in_list(samples)
        return unpack_tensor_tuple(self.return_hook(samples))

    def sample_to_cpu(self, n_samples, batch_size=64, *args,  **kwargs):
        """A utility method for creating many samples that might not fit into GPU memory."""
        with torch.no_grad():
            samples = self.sample(min(n_samples, batch_size), *args, **kwargs)
            samples = pack_tensor_in_list(samples)
            samples = [tensor.detach().cpu() for tensor in samples]
            while len(samples[0]) < n_samples:
                new_samples = self.sample(min(n_samples-len(samples[0]), batch_size), *args, **kwargs)
                new_samples = pack_tensor_in_list(new_samples)
                for i, new in enumerate(new_samples):
                    samples[i] = torch.cat([samples[i], new.detach().cpu()], dim=0)
        return unpack_tensor_tuple(samples)
=======
        if isinstance(temperature, float) and temperature == 1.0:
            return self._sample(n_samples, *args, **kwargs)
        else:
            return self._sample_with_temperature(n_samples, temperature, *args, **kwargs)
>>>>>>> ca517e80
<|MERGE_RESOLUTION|>--- conflicted
+++ resolved
@@ -28,7 +28,6 @@
         raise NotImplementedError()
     
     def sample(self, n_samples, temperature=1.0, *args, **kwargs):
-<<<<<<< HEAD
         """Create a number of samples.
 
         Parameters
@@ -46,10 +45,10 @@
             it returns a tuple of tensors, each of which have length n_samples.
             Otherwise it returns a single tensor of length n_samples.
         """
-        if temperature != 1.0:
-            samples = self._sample_with_temperature(n_samples, temperature, *args, **kwargs)
+        if isinstance(temperature, float) and temperature == 1.0:
+            return self._sample(n_samples, *args, **kwargs)
         else:
-            samples = self._sample(n_samples, *args, **kwargs)
+            return self._sample_with_temperature(n_samples, temperature, *args, **kwargs)
         samples = pack_tensor_in_list(samples)
         return unpack_tensor_tuple(self.return_hook(samples))
 
@@ -64,10 +63,4 @@
                 new_samples = pack_tensor_in_list(new_samples)
                 for i, new in enumerate(new_samples):
                     samples[i] = torch.cat([samples[i], new.detach().cpu()], dim=0)
-        return unpack_tensor_tuple(samples)
-=======
-        if isinstance(temperature, float) and temperature == 1.0:
-            return self._sample(n_samples, *args, **kwargs)
-        else:
-            return self._sample_with_temperature(n_samples, temperature, *args, **kwargs)
->>>>>>> ca517e80
+        return unpack_tensor_tuple(samples)