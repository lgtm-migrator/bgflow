--- conflicted
+++ resolved
@@ -2,13 +2,10 @@
 import torch
 
 __all__ = [
-    "is_list_or_tuple", "assert_numpy",
+    "is_list_or_tuple", "assert_numpy", "as_numpy",
     "unpack_tensor_tuple", "pack_tensor_in_tuple",
-    "pack_tensor_in_list"
+    "pack_tensor_in_list",
 ]
-
-
-__all__ = ["is_list_or_tuple", "assert_numpy", "as_numpy"]
 
 
 def is_list_or_tuple(x):
@@ -28,7 +25,11 @@
     return x
 
 
-<<<<<<< HEAD
+def as_numpy(tensor):
+    """convert tensor to numpy"""
+    return torch.as_tensor(tensor).detach().cpu().numpy()
+
+
 def unpack_tensor_tuple(seq):
     """unpack a tuple containing one tensor to a tensor"""
     if isinstance(seq, torch.Tensor):
@@ -53,9 +54,4 @@
     if isinstance(seq, torch.Tensor):
         return [seq]
     else:
-        return list(seq)
-=======
-def as_numpy(tensor):
-    """convert tensor to numpy"""
-    return torch.as_tensor(tensor).detach().cpu().numpy()
->>>>>>> 4955d8f3
+        return list(seq)