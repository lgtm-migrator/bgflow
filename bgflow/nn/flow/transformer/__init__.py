--- conflicted
+++ resolved
@@ -2,9 +2,6 @@
 from .affine import *
 from .entropy_scaling import *
 from .spline import *
-<<<<<<< HEAD
 from .compact import *
 from .sigmoid import *
-=======
-from .gaussian import *
->>>>>>> ee620a37
+from .gaussian import *