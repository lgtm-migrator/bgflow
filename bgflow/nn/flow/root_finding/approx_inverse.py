import torch
    
from bgflow.nn.flow.base import Flow
from bgflow.nn.flow.transformer import Transformer

__all__ = [
    "DifferentiableApproximateInverse",
    "WrapFlowWithInverse",
    "TransformerToFlowAdapter",
    "WrapTransformerWithInverse"
]


class DifferentiableApproximateInverse(torch.autograd.Function):
    """First-order-differentiation of an elementwise bijection under black-box inversion.
    """
    
    @staticmethod
    def forward(ctx, root_finder, bijection, y, *params):
        """
        Inverse pass

        Parameters
        ----------
        ctx : object
            context object to stash information for the backward call
        root_finder : Callable
            Root finding method, which takes two parameters (residue, x0)
        bijection : Flow
            a flow object, whose forward function returns (y, dlogp)
        y : torch.Tensor
            the input to the inverse
        params : tuple
            further arguments for the ctx.save_for_backward call

        Returns
        -------
        x : torch.Tensor
            the root of the bijection, bijection^-1(y)
        log_dx_dy : torch.Tensor
            the log derivative

        """

        def residual(x):
            y_, log_dy_dx = bijection(x)
            return y_ - y, log_dy_dx
        
        with torch.no_grad():
            x, log_dx_dy = root_finder(residual, x0=y)
            
        ctx.save_for_backward(x, *params)
        ctx.bijection = bijection
        
        return x, log_dx_dy
    
    @staticmethod
    def backward(ctx, grad_out_x, grad_out_dlogp):
        """
        Backpropagation through the inverse

        Parameters
        ----------
        ctx : object
            context object to stash information for the backward call
        grad_out_x
        grad_out_dlogp

        Returns
        -------
        A tuple:
            - None
            - None
            - grad_in_y : torch.Tensor
            -

        """
        x, *params = ctx.saved_tensors        
 
        with torch.enable_grad():
            x = x.detach().requires_grad_(True)
            y, dlogp = ctx.bijection(x)

            force = torch.autograd.grad(-dlogp.sum(), x, create_graph=True)[0]
            
            grad_out_x = (-dlogp).exp() * grad_out_x
            grad_out_dlogp = (-dlogp).exp() * grad_out_dlogp
            
            grad_in_y = grad_out_x + force * grad_out_dlogp
            
            grad_in_params = torch.autograd.grad(
                [
                    y,
                    y, 
                    dlogp.exp()
                ], 
                params, 
                grad_outputs=[
                    -grad_out_x,
                    -force * grad_out_dlogp,
                    -grad_out_dlogp
                ], 
                create_graph=True
            )
        
        return (None, None, grad_in_y, *grad_in_params)
    

class WrapFlowWithInverse(Flow):
    """A flow, where the inverse is computed in approximate fashion by a root finder.
    """
    
    def __init__(self, flow, root_finder):
        super().__init__()
        self._flow = flow
        self._root_finder = root_finder
        
    def _forward(self, x, *args, **kwargs):
        return self._flow(x, *args, **kwargs)
    
    def _inverse(self, y, *args, **kwargs):
        return DifferentiableApproximateInverse.apply(
            self._root_finder,
            self,
            y,
            *self.parameters()
        )

    
class TransformerToFlowAdapter(Flow):
    """Transformer with constant conditioner.
    """
    
    def __init__(self, transformer, cond):
        super().__init__()
        self._transformer = transformer
        self._cond = cond
    
<<<<<<< HEAD
    def _forward(self, y, *args, **kwargs):
        return self._transformer(self._x, y, *args, **kwargs)
    
    def _inverse(self, y, *args, **kwargs):
        return self._transformer(self._x, y, inverse=True, *args, **kwargs)
=======
    def _forward(self, out, *args, **kwargs):
        return self._transformer(self._cond, out, *args, **kwargs)
    
    def _inverse(self, out, *args, **kwargs):
        return self._transformer(self._cond, out, inverse=True, *args, **kwargs)
>>>>>>> 3845a661
    
    
class WrapTransformerWithInverse(Transformer):
    """Transformer with approximate black-box inversion (and variable conditioning).
    """
    
    def __init__(self, transformer, root_finder):
        super().__init__()
        self._transformer = transformer
        self._root_finder = root_finder
        
<<<<<<< HEAD
    def _forward(self, x, y, *args, **kwargs):
        y, dlogp = self._transformer(x, y, *args, **kwargs)
        return y, dlogp.sum(-1, keepdim=True)
    
    def _inverse(self, x, y, *args, **kwargs):
        flow = TransformerToFlowAdapter(self._transformer, x)
        y, dlogp = DifferentiableApproximateInverse.apply(
=======
    def _forward(self, cond, out, *args, **kwargs):
        return self._transformer(cond, out, *args, **kwargs)
    
    def _inverse(self, cond, out, *args, **kwargs):
        flow = TransformerToFlowAdapter(self._transformer, cond=cond)
        return DifferentiableApproximateInverse.apply(
>>>>>>> 3845a661
            self._root_finder,
            flow,
            out,
            *flow.parameters()
        )
        return y, dlogp.sum(-1, keepdim=True)<|MERGE_RESOLUTION|>--- conflicted
+++ resolved
@@ -136,20 +136,13 @@
         self._transformer = transformer
         self._cond = cond
     
-<<<<<<< HEAD
-    def _forward(self, y, *args, **kwargs):
-        return self._transformer(self._x, y, *args, **kwargs)
-    
-    def _inverse(self, y, *args, **kwargs):
-        return self._transformer(self._x, y, inverse=True, *args, **kwargs)
-=======
+
     def _forward(self, out, *args, **kwargs):
         return self._transformer(self._cond, out, *args, **kwargs)
     
     def _inverse(self, out, *args, **kwargs):
         return self._transformer(self._cond, out, inverse=True, *args, **kwargs)
->>>>>>> 3845a661
-    
+
     
 class WrapTransformerWithInverse(Transformer):
     """Transformer with approximate black-box inversion (and variable conditioning).
@@ -159,26 +152,15 @@
         super().__init__()
         self._transformer = transformer
         self._root_finder = root_finder
-        
-<<<<<<< HEAD
-    def _forward(self, x, y, *args, **kwargs):
-        y, dlogp = self._transformer(x, y, *args, **kwargs)
-        return y, dlogp.sum(-1, keepdim=True)
-    
-    def _inverse(self, x, y, *args, **kwargs):
-        flow = TransformerToFlowAdapter(self._transformer, x)
-        y, dlogp = DifferentiableApproximateInverse.apply(
-=======
+
     def _forward(self, cond, out, *args, **kwargs):
         return self._transformer(cond, out, *args, **kwargs)
     
     def _inverse(self, cond, out, *args, **kwargs):
         flow = TransformerToFlowAdapter(self._transformer, cond=cond)
         return DifferentiableApproximateInverse.apply(
->>>>>>> 3845a661
             self._root_finder,
             flow,
             out,
             *flow.parameters()
-        )
-        return y, dlogp.sum(-1, keepdim=True)+        )