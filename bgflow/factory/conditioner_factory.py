
import torch
import bgflow as bg
from ..nn.periodic import WrapPeriodic


__all__ = ["make_conditioners"]


# === Conditioner Factory ===

def make_conditioners(
        transformer_type,
        what,
        on,
        shape_info,
        transformer_kwargs={},
        conditioner_type="dense",
        **kwargs
):
    """Create coupling layer conditioners for a given transformer type,
    taking care of circular and non-circular tensors.

    The implementation follows the factory pattern. The concrete implementations
    for different transformer types are registered in the dictionary
    `CONDITIONER_FACTORIES` within this module.


    Parameters
    ----------
    transformer_type : class
        The transformer class.
    what : tuple of TensorInfo
        Fields that shall be transformed.
    on : tuple of TensorInfo
        Fields that are input to the conditioner.
    shape_info : ShapeDictionary
        A ShapeDictionary instance that knows the shapes of
        all fields in `what` and `on`.
    **kwargs :
        Keyword arguments are passed down to the concrete implementations
        of the factory.

    Returns
    -------
    transformer : bg.Transformer
    """
    net_factory = CONDITIONER_FACTORIES[conditioner_type]
    dim_out_factory = CONDITIONER_OUT_DIMS[transformer_type]

    dim_out = dim_out_factory(what=what, shape_info=shape_info, transformer_kwargs=transformer_kwargs, **kwargs)
    dim_in = shape_info.dim_noncircular(on) + 2 * shape_info.dim_circular(on)
    conditioners = {}
    for name, dim in dim_out.items():
        conditioner = net_factory(dim_in, dim, **kwargs)
        if shape_info.dim_circular(on) > 0:
            conditioner = WrapPeriodic(conditioner, indices=shape_info.circular_indices(on))
        conditioners[name] = conditioner
    return conditioners


def _make_dense_conditioner(dim_in, dim_out, hidden=(128, 128), activation=torch.nn.SiLU(), **kwargs):
    return bg.DenseNet(
        [dim_in, *hidden, dim_out],
        activation=activation
    )


def _make_siren_conditioner(
        dim_in,
        dim_out,
        hidden=(128, 128),
        siren_initialize=False,
        siren_scale_first_weights=False,
        **kwargs
):
    return bg.SirenDenseNet(
        [dim_in, *hidden, dim_out],
        scale_first_weights=siren_scale_first_weights,
        initialize=siren_initialize
    )


CONDITIONER_FACTORIES = {
    "dense": _make_dense_conditioner,
    "siren": _make_siren_conditioner,
}


def _spline_out_dims(what, shape_info, transformer_kwargs={}, num_bins=8, **kwargs):
    # input for conditioner
    dim_out = 3 * num_bins * shape_info.dim_all(what) + shape_info.dim_noncircular(what)
    return {"params_net": dim_out}


def _affine_out_dims(what, shape_info, transformer_kwargs={}, use_scaling=True, **kwargs):
    dim_out = shape_info.dim_all(what)
    out_dims = {"shift_transformation": dim_out}
    if use_scaling:
        out_dims["scale_transformation"] = dim_out
    return out_dims


def _mixture_out_dims(what, shape_info, transformer_kwargs={}, num_components=8, **kwargs):
    dim_out1 = num_components * shape_info.dim_all(what)
    # TODO distinguish between different trasnsformers
    return {"weights": dim_out1, "alphas": dim_out1, "params": 3*dim_out1}


CONDITIONER_OUT_DIMS = {
    bg.ConditionalSplineTransformer: _spline_out_dims,
    bg.AffineTransformer: _affine_out_dims,
<<<<<<< HEAD
    bg.MixtureCDFTransformer: _mixture_out_dims
}


def _is_sin(f):
    test_points = torch.arange(100., dtype=torch.float32)
    try:
        if torch.allclose(f(test_points), torch.sin(test_points)):
            return True
        else:
            return False
    except:
        return False
=======
    #TODO bg.MixtureCDFTransformer: _mixture_out_dims
}
>>>>>>> 79a65d86
<|MERGE_RESOLUTION|>--- conflicted
+++ resolved
@@ -110,21 +110,5 @@
 CONDITIONER_OUT_DIMS = {
     bg.ConditionalSplineTransformer: _spline_out_dims,
     bg.AffineTransformer: _affine_out_dims,
-<<<<<<< HEAD
     bg.MixtureCDFTransformer: _mixture_out_dims
-}
-
-
-def _is_sin(f):
-    test_points = torch.arange(100., dtype=torch.float32)
-    try:
-        if torch.allclose(f(test_points), torch.sin(test_points)):
-            return True
-        else:
-            return False
-    except:
-        return False
-=======
-    #TODO bg.MixtureCDFTransformer: _mixture_out_dims
-}
->>>>>>> 79a65d86
+}